--- conflicted
+++ resolved
@@ -1,15 +1,8 @@
 {
-<<<<<<< HEAD
     "id": "jitsi",
     "name": "Jitsi",
     "description": "Jitsi audio and video conferencing plugin for Mattermost.",
-    "version": "0.1.0",
-=======
-    "id": "zoom",
-    "name": "Zoom",
-    "description": "Zoom audio and video conferencing plugin for Mattermost.",
-    "version": "0.1.5",
->>>>>>> 162b7fc4
+    "version": "0.1.1",
     "backend": {
         "executable": "server/plugin.exe"
     },
